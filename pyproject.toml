--- conflicted
+++ resolved
@@ -1,10 +1,6 @@
 [tool.poetry]
 name = "ilcdlib"
-<<<<<<< HEAD
-version = "2.0.0"
-=======
 version = "3.0.0"
->>>>>>> f8d5469f
 license = "Apache-2.0"
 description = "A toolkit for reading and writing ILCD format and it's derivatives"
 authors = ["C-Change Labs <support@c-change-labs.com>"]
@@ -30,12 +26,8 @@
 python = "^3.11"
 urllib3 = { version = ">=1.26.17,<2.0.0" }
 requests = { version = ">=2.1.0,<3.0.0" }
-<<<<<<< HEAD
-openepd = { version = ">=2.0.0,<3.0.0" }
-=======
 openepd = { version = ">=1.2.0,<3.0.0" }
 pytz = { version = ">=2023.3" }
->>>>>>> f8d5469f
 
 # Optional dependencies
 lxml = { version = "~=4.9.2", optional = true }
@@ -74,11 +66,7 @@
 cli = ["cli-rack"]
 
 [tool.commitizen]
-<<<<<<< HEAD
-version = "2.0.0"
-=======
 version_provider = "poetry"
->>>>>>> f8d5469f
 bump_version = "bump: version $current_version → $new_version"
 update_changelog_on_bump = true
 pre_bump_hooks = []
